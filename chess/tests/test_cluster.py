--- conflicted
+++ resolved
@@ -229,10 +229,6 @@
     def _create_ring_data(self):
         self.data, self.labels = ring()
         self.weights = {k: v / len(self.labels) for k, v in dict(Counter(self.labels)).items()}
-<<<<<<< HEAD
-
-=======
->>>>>>> da4e93cd
         self.c = Cluster(data=self.data, metric='euclidean', points=list(range(self.data.shape[0])), name='')
         return
 
