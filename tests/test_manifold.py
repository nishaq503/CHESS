import os
import tempfile
import unittest
from tempfile import TemporaryFile

from chess.criterion import *
from chess.manifold import *

np.random.seed(42)


def linear_search(point: Data, radius: Radius, data: Data, metric: str):
    point = np.expand_dims(point, 0)
    results, argresults = list(), list()
    for i in range(0, len(data), BATCH_SIZE):
        batch = data[i: i + BATCH_SIZE]
        distances = cdist(point, batch, metric)[0]
        results.extend([p for p, d in zip(batch, distances) if d <= radius])
        argresults.extend([j for j, d in zip(range(i, min(i + BATCH_SIZE, data.shape[0])), distances) if d <= radius])
    return results, argresults


class TestManifoldFunctional(unittest.TestCase):
    def test_random(self):
        # We begin by getting some data and building with no constraints.
        data = np.random.randn(100, 100)
        m = Manifold(data, 'euclidean')
        m.build()
        # With no constraints, clusters should be singletons.
        self.assertEqual(1, len(m.find_clusters(data[0], 0., -1)))
        self.assertEqual(1, len(m.find_points(data[0], 0.)))

        data = np.random.randn(1000, 100)
        m = Manifold(data, 'euclidean')
        m.build(MinPoints(10))
        for _ in range(10):
            point = int(np.random.choice(1000))
            linear_results, linear_argresults = linear_search(data[point], 0.5, data, m.metric)
            self.assertTrue(1 <= len(linear_argresults))
            self.assertIn(point, linear_argresults)
            self.assertEqual(len(linear_results), len(m.find_points(data[point], 0.5, mode='iterative')))
            self.assertEqual(len(linear_results), len(m.find_points(data[point], 0.5, mode='recursive')))
            self.assertEqual(len(linear_results), len(m.find_points(data[point], 0.5, mode='dfs')))
            self.assertEqual(len(linear_results), len(m.find_points(data[point], 0.5, mode='bfs')))
            # self.assertEqual(len(linear_search(data[point], 0.5, data, m.metric)), len(m.find_points(data[point], 0.5, mode='recursive')))
        return

    def test_all_same(self):
        # A bit simpler, every point is the same.
        data = np.ones((1000, 3))
        m = Manifold(data, 'euclidean')
        m.build()
        # There should only ever be one cluster here.
        self.assertEqual(1, len(m.graphs))
        m.deepen()
        # Even after explicit deepen calls.
        self.assertEqual(1, len(m.graphs))
        self.assertEqual(1, len(m.find_clusters(data[0], 0.0, -1)))
        # And, we should get all 1000 points back for any of the data.
        self.assertEqual(1000, len(m.find_points(data[0], 0.0)))
        return

    def test_radius_decreasing(self):
        data = np.random.random(size=(100, 20))
        manifold = Manifold(data, 'euclidean', new_calculate_neighbors=True)
        manifold.build(MaxDepth(6))

        for graph in manifold.graphs:
            for cluster in graph.clusters:
                # print(f'checking {cluster.name}')
                ancestors = [manifold.select(cluster.name[:i]) for i in range(cluster.depth)]
                radii_differences = [ancestors[i-1].radius - ancestors[i].radius for i in range(1, len(ancestors))]
                # if len(radii_differences) > 0:
                #     print(f'\n{[a.name for a in ancestors]}\n{[a.radius for a in ancestors]}\n{radii_differences}')
                #     self.assertTrue(all((r >= 0. for r in radii_differences)),
                #                     msg=f'\n{[a.name for a in ancestors]}\n{radii_differences}')
        return

    def test_two_points_with_dups(self):
        # Here we have two distinct clusters.
        data = np.concatenate([np.ones((500, 2)) * -2, np.ones((500, 2)) * 2])
        m = Manifold(data, 'euclidean')
        # We expect building to stop with two clusters.
        m.build()
        self.assertEqual(2, len(m.graphs[-1]))
        return

    def test_two_clumps(self):  # TODO: Tom
        data = np.concatenate([np.random.randn(50, 2) * -5, np.random.randn(50, 2) * 5])
        m = Manifold(data, 'euclidean')
        m.build(MinNeighborhood(starting_depth=1, threshold=1))
        # self.assertEqual(2, len(m.graphs))
        # self.assertEqual(1, len(next(iter(m.graphs[-1])).neighbors))
        return


class TestManifold(unittest.TestCase):
    @classmethod
    def setUpClass(cls) -> None:
        cls.data = np.random.randn(100, 100)
        return

    def test_init(self):
        Manifold(self.data, 'euclidean')

        m = Manifold(self.data, 'euclidean', [1, 2, 3])
        self.assertListEqual([1, 2, 3], m.argpoints)

        m = Manifold(self.data, 'euclidean', 0.2)
        self.assertEqual(20, len(m.argpoints))

        with self.assertRaises(ValueError):
            # noinspection PyTypeChecker
            Manifold(self.data, 'euclidean', ['a', 'b', 'c'])
        return

    def test_eq(self):
        m1 = Manifold(self.data, 'euclidean')
        m2 = Manifold(self.data, 'euclidean')
        self.assertEqual(m1, m2)
        m2.metric = 'boop'
        self.assertNotEqual(m1, m2)
        return

    def test_getitem(self):
        m = Manifold(self.data, 'euclidean')
        self.assertEqual(m[0], m.graphs[0])
        return

    def test_iter(self):
        m = Manifold(self.data, 'euclidean')
        self.assertListEqual(m.graphs, list(iter(m)))
        return

    def test_str(self):
        m = Manifold(self.data, 'euclidean')
        self.assertIsInstance(str(m), str)
        return

    def test_repr(self):
        m = Manifold(self.data, 'euclidean')
        self.assertIsInstance(repr(m), str)
        return

<<<<<<< HEAD
    def test_dump_load(self):
        original = Manifold(self.data, 'euclidean')
        with TemporaryFile() as f:
            original.dump(f)
            f.seek(0)
            loaded = Manifold.load(f, self.data)
        self.assertEqual(original, loaded)
        return
=======
    # noinspection DuplicatedCode
    def test_json(self):
        original = Manifold(self.data, 'euclidean')
        with tempfile.TemporaryDirectory() as d:
            with open(os.path.join(d, 'dump'), 'w') as outfile:
                original.json_dump(outfile)
            with open(os.path.join(d, 'dump'), 'r') as infile:
                loaded: Manifold = Manifold.json_load(infile, self.data)
        self.assertEqual(original, loaded)

        original.build()
        with tempfile.TemporaryDirectory() as d:
            with open(os.path.join(d, 'dump'), 'w') as outfile:
                original.json_dump(outfile)
            with open(os.path.join(d, 'dump'), 'r') as infile:
                loaded: Manifold = Manifold.json_load(infile, self.data)
        self.assertEqual(len(original.graphs), len(loaded.graphs))
        self.assertEqual(original, loaded)

    # noinspection DuplicatedCode
    def test_pickle(self):
        original = Manifold(self.data, 'euclidean')
        with tempfile.TemporaryDirectory() as d:
            with open(os.path.join(d, 'dump'), 'wb') as outfile:
                original.pickle_dump(outfile)
            with open(os.path.join(d, 'dump'), 'rb') as infile:
                loaded: Manifold = Manifold.pickle_load(infile, self.data)
        self.assertEqual(original, loaded)

        original.build()
        with tempfile.TemporaryDirectory() as d:
            with open(os.path.join(d, 'dump'), 'wb') as outfile:
                original.pickle_dump(outfile)
            with open(os.path.join(d, 'dump'), 'rb') as infile:
                loaded: Manifold = Manifold.pickle_load(infile, self.data)
        self.assertEqual(len(original.graphs), len(loaded.graphs))
        self.assertEqual(original, loaded)
>>>>>>> 74bbd3b0
<|MERGE_RESOLUTION|>--- conflicted
+++ resolved
@@ -11,30 +11,29 @@
 
 def linear_search(point: Data, radius: Radius, data: Data, metric: str):
     point = np.expand_dims(point, 0)
-    results, argresults = list(), list()
+    results = []
     for i in range(0, len(data), BATCH_SIZE):
         batch = data[i: i + BATCH_SIZE]
         distances = cdist(point, batch, metric)[0]
         results.extend([p for p, d in zip(batch, distances) if d <= radius])
-        argresults.extend([j for j, d in zip(range(i, min(i + BATCH_SIZE, data.shape[0])), distances) if d <= radius])
-    return results, argresults
+    return results
 
 
 class TestManifoldFunctional(unittest.TestCase):
     def test_random(self):
         # We begin by getting some data and building with no constraints.
-        data = np.random.randn(100, 100)
+        data = np.random.randn(1000, 3)
         m = Manifold(data, 'euclidean')
         m.build()
         # With no constraints, clusters should be singletons.
         self.assertEqual(1, len(m.find_clusters(data[0], 0., -1)))
         self.assertEqual(1, len(m.find_points(data[0], 0.)))
 
-        data = np.random.randn(1000, 100)
+        data = np.random.randn(1000, 3)
         m = Manifold(data, 'euclidean')
         m.build(MinPoints(10))
         for _ in range(10):
-            point = int(np.random.choice(1000))
+            point = int(np.random.choice(3))
             linear_results, linear_argresults = linear_search(data[point], 0.5, data, m.metric)
             self.assertTrue(1 <= len(linear_argresults))
             self.assertIn(point, linear_argresults)
@@ -142,7 +141,6 @@
         self.assertIsInstance(repr(m), str)
         return
 
-<<<<<<< HEAD
     def test_dump_load(self):
         original = Manifold(self.data, 'euclidean')
         with TemporaryFile() as f:
@@ -150,43 +148,4 @@
             f.seek(0)
             loaded = Manifold.load(f, self.data)
         self.assertEqual(original, loaded)
-        return
-=======
-    # noinspection DuplicatedCode
-    def test_json(self):
-        original = Manifold(self.data, 'euclidean')
-        with tempfile.TemporaryDirectory() as d:
-            with open(os.path.join(d, 'dump'), 'w') as outfile:
-                original.json_dump(outfile)
-            with open(os.path.join(d, 'dump'), 'r') as infile:
-                loaded: Manifold = Manifold.json_load(infile, self.data)
-        self.assertEqual(original, loaded)
-
-        original.build()
-        with tempfile.TemporaryDirectory() as d:
-            with open(os.path.join(d, 'dump'), 'w') as outfile:
-                original.json_dump(outfile)
-            with open(os.path.join(d, 'dump'), 'r') as infile:
-                loaded: Manifold = Manifold.json_load(infile, self.data)
-        self.assertEqual(len(original.graphs), len(loaded.graphs))
-        self.assertEqual(original, loaded)
-
-    # noinspection DuplicatedCode
-    def test_pickle(self):
-        original = Manifold(self.data, 'euclidean')
-        with tempfile.TemporaryDirectory() as d:
-            with open(os.path.join(d, 'dump'), 'wb') as outfile:
-                original.pickle_dump(outfile)
-            with open(os.path.join(d, 'dump'), 'rb') as infile:
-                loaded: Manifold = Manifold.pickle_load(infile, self.data)
-        self.assertEqual(original, loaded)
-
-        original.build()
-        with tempfile.TemporaryDirectory() as d:
-            with open(os.path.join(d, 'dump'), 'wb') as outfile:
-                original.pickle_dump(outfile)
-            with open(os.path.join(d, 'dump'), 'rb') as infile:
-                loaded: Manifold = Manifold.pickle_load(infile, self.data)
-        self.assertEqual(len(original.graphs), len(loaded.graphs))
-        self.assertEqual(original, loaded)
->>>>>>> 74bbd3b0
+        return