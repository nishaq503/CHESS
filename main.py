--- conflicted
+++ resolved
@@ -87,10 +87,6 @@
     with open(filename, 'a') as outfile:
         for sample in samples:
 
-<<<<<<< HEAD
-=======
-        for search_depth in range(4, 21):
->>>>>>> b1987bed
             start = time()
             linear_results = search_object.linear_search(sample, radius)
             one = time() - start
@@ -102,12 +98,8 @@
 
                 clustered_success = set(linear_results) == set(clustered_results)
                 outfile.write(f'{clustered_success},{radius},{one:.6f},{two:.6f},{search_depth}\n')
-<<<<<<< HEAD
 
             outfile.flush()
-=======
-        break
->>>>>>> b1987bed
     return
 
 
@@ -119,13 +111,8 @@
 #        with open(times_file, 'w') as outfile_:
 #            outfile_.write(f'depth,time\n')
 
-<<<<<<< HEAD
-    for d in [20]:
-        make_clusters(distance_function='l2', clustering_depth=d, filename=times_file)
-=======
 #    for d in [4, 5, 6, 7, 8, 9, 10, 15, 20]:
 #        make_clusters(distance_function='l2', clustering_depth=d, filename=times_file)
->>>>>>> b1987bed
 
     search_times = f'logs/searches.csv'
     if not os.path.exists(search_times):
